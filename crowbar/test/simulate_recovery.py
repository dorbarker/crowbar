# regular imports
import sys
import os.path
import argparse
import json
import random
from concurrent.futures import ProcessPoolExecutor
from functools import partial
from pathlib import Path
from typing import Dict, Tuple, Union
# 3rd Party imports
import pandas as pd
import numpy as np

up = os.path.abspath(os.path.join(os.path.dirname(__file__), os.path.pardir))
sys.path.append(up)

import crowbar  # main script

# Complex types
TRUNCATIONS = Dict[str, Dict[str, str]]

def arguments():

    parser = argparse.ArgumentParser()

    parser.add_argument('--cores',
                        type=int,
                        default=1,
                        help='Number of CPU cores to use [1]')

    parser.add_argument('--seed',
                        type=int,
                        default=1,
                        help='Seed to initialize the PRNG [1]')

    parser.add_argument('--truncation-probability',
                        type=float,
                        default=0.0,
                        store='trunc_prob',
                        help='Uniform probability that any given \
                              locus will be truncated [0.0]')

    parser.add_argument('--missing-probability',
                        type=float,
                        default=0.0,
                        store='miss_prob',
                        help='Uniform probability that any given \
                              locus will be rendered missing [0.0]')

    parser.add_argument('--distances',
                        type=Path,
                        required=False,
                        help='Path to pre-calculated distance matrix')

    parser.add_argument('--tempdir',
                        type=Path,
                        default=Path('/tmp'),
                        help='Directory for emphermal working files')

    parser.add_argument('calls',
                        type=Path,
                        help='Table of allele calls')

    parser.add_argument('genes',
                        type=Path,
                        help='Directory of gene multifastas')

    parser.add_argument('jsons',
                        type=Path,
                        help='Directory containing MIST results')

    return parser.parse_args()

def sequential_test():

    # for each calls[strain, gene], truncate or vanish
        # get results
        # return most probable match
    pass

ERROR_CALLS_TRUNCS = Tuple[pd.DataFrame, TRUNCATIONS]
def random_errors(trunc_prob: float, miss_prob: float, calls: pd.DataFrame,
                  jsondir: Path, seed: int) -> ERROR_CALLS_TRUNCS:

    random.seed(seed)

    error_calls = calls.copy()

    truncations = {}

    for strain, row in error_calls.iterrows():

        to_truncate = [random.random() < trunc_prob for _ in row]
        to_vanish = [random.random() < miss_prob for _ in row]

        row[to_truncate] = [-1 for _ in row]
        row[to_vanish] = [0 for _ in row]

        truncations[strain] = {gene: truncate(strain, gene, jsondir)
                               for gene in row[to_truncate].index}


    return error_calls, truncations


def truncate(strain: str, gene: str, jsondir: Path) -> str:

    def load_fragment(strain: str, gene: str, jsondir: Path) -> str:

        """Loads a partial nucleotide alignment from MIST-generated JSON
        output.

        Currently, this function assumes that there is only one cgMLST test per
        JSON file.
        """

        jsonpath = (jsondir / strain).with_suffix('.json')

        with jsonpath.open('r') as json_obj:
            data = json.load(json_obj)

        test_results = data['Results'][0]['TestResults']

        # presumed to be a single test name per file
        test_name, *_ = test_results.keys()

        test_data = test_results[test_name]

        fragment = test_data[gene]['Amplicon']

        return fragment

    sequence = load_fragment(strain, gene, jsondir)

    # Leave at least a 50-mer on each end
    pivot = random.randint(50, len(sequence) - 50)
    side = random.choice((0, 1))

    halves = sequence[:pivot], sequence[:pivot]

    return halves[side]

def create_dummy_jsons(truncations: TRUNCATIONS, tempdir: Path) -> None:

    for strain in truncations:

        genes = {gene: {'Amplicon': truncations[strain][gene]}
                 for gene in truncations[strain]}

        data = {'Results': [{'TestResults': {'dummy': genes}}]}

        json_path = (tempdir / strain).with_suffix('.json')

        with json_path.open('w') as out:
            json.dump(data, out)


def recover_simulated(strain: str, gene: str, calls: pd.DataFrame,
                      distances: np.matrix, genes: Path, jsondir: Path,
                      replicates: int, seed: int) -> Union[int, str]:

    probs = crowbar.recover_allele(strain, gene, calls, distances, genes,
                                   jsondir, replicates, seed)


    most_likely_allele = max(probs, key=lambda x: probs[x])

    return most_likely_allele


def simulate_recovery(truncation_probability: float,
                      missing_probability: float, calls: pd.DataFrame,
                      jsondir: Path, genes: Path, tempdir: Path,
                      seed: int, replicates: int, cores: int):


    error_calls, truncations = random_errors(truncation_probability,
                                             missing_probability,
                                             calls, jsondir, seed)

<<<<<<< HEAD
    error_calls, truncations = introduce_random_errors(truncation_probability,
                                                       missing_probability,
                                                       calls, jsondir, seed)
=======
>>>>>>> e1b9458f
    create_dummy_jsons(truncations, tempdir)

    distances = crowbar.hamming_distance_matrix(None, error_calls, cores)

    recover = partial(recover_simulated, calls=error_calls,
                      distances=distances, genes=genes, jsondir=tempdir,
                      seed=seed, replicates=replicates)

    result_futures = {}

    with ProcessPoolExecutor(max_workers=cores) as ppe:

        for strain in error_calls.index:

            for gene in error_calls.columns:

                if error_calls.loc[strain, gene] > 0:
                    continue

                recovered = ppe.submit(recover, strain, gene)

                result = {'recovered': recovered,
                          'original': calls.loc[strain, gene]}

                try:
                    result_futures[strain][gene] = result

                except KeyError:
                    result_futures[strain] = {}
                    result_futures[strain][gene] = result

    return result_futures

def main():

    args = arguments()

    assert args.tempdir != args.jsondir, 'tempdir cannot equal jsondir'

    recover(args.trunc_prob, args.miss_prob, args.distances, args.calls,
            args.jsons, args.genes, args.tempdir, args.seed, args.replicates,
            args.cores)

if __name__ == '__main__':
    main()<|MERGE_RESOLUTION|>--- conflicted
+++ resolved
@@ -179,12 +179,6 @@
                                              missing_probability,
                                              calls, jsondir, seed)
 
-<<<<<<< HEAD
-    error_calls, truncations = introduce_random_errors(truncation_probability,
-                                                       missing_probability,
-                                                       calls, jsondir, seed)
-=======
->>>>>>> e1b9458f
     create_dummy_jsons(truncations, tempdir)
 
     distances = crowbar.hamming_distance_matrix(None, error_calls, cores)
